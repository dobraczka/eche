import os
import pathlib
import shutil
from collections import OrderedDict

import numpy as np
import pytest
from eche import ClusterHelper, PrefixedClusterHelper

_LEFT_RIGHT_NAMES = ("left", "right")

RESOURCES_PATH = pathlib.Path(__file__).parent.joinpath("resources").absolute()


@pytest.fixture()
def prefixed_cluster():
    prefixes = OrderedDict({"left": "l:", "right": "r:"})
    clusters = {
        0: {"l:a", "r:b", "r:c"},
        1: {"l:d", "l:e"},
        2: {"l:f", "l:g", "r:h", "r:i"},
    }
    return prefixes, clusters


@pytest.fixture()
def multi_source_prefixed_cluster():
    prefixes = OrderedDict({"left": "l:", "middle": "m:", "right": "r:"})
    clusters = {
        0: {"l:a", "r:b", "r:c", "m:a"},
        1: {"l:d", "l:e", "m:b"},
        2: {"l:f", "l:g", "r:h", "r:i"},
    }
    return prefixes, clusters


@pytest.fixture()
def expected_prefixed_pairs():
    return {
        ("l:a", "r:c"),
        ("l:a", "r:b"),
        ("l:g", "r:h"),
        ("l:g", "r:i"),
        ("l:f", "r:h"),
        ("l:f", "r:i"),
    }


@pytest.fixture()
def expected_prefixed_pairs_no_intra_full(expected_prefixed_pairs):
    return {
        *expected_prefixed_pairs,
        ("l:a", "m:a"),
        ("m:a", "r:b"),
        ("m:a", "r:c"),
        ("l:d", "m:b"),
        ("l:e", "m:b"),
    }


@pytest.fixture()
def expected_prefixed_pairs_intra():
    return {
        frozenset({"l:d", "l:e"}),
        frozenset({"l:f", "l:g"}),
    }


def test_clusters_init():
    clusters_1 = ClusterHelper([{"a1", "1"}, {"a2", "2"}, {"a3", "3"}])

    assert clusters_1.clusters == {0: {"a1", "1"}, 1: {"a2", "2"}, 2: {"a3", "3"}}
    clusters_2 = ClusterHelper({"a1": "1", "a2": "2", "a3": "3"})
    clusters_3 = ClusterHelper({0: {"a1", "1"}, 1: {"a2", "2"}, 2: {"a3", "3"}})
    assert clusters_1 == clusters_2
    assert clusters_1 == clusters_3

    assert clusters_1.clusters == {0: {"a1", "1"}, 1: {"a2", "2"}, 2: {"a3", "3"}}

    # multiple
    list_set = [{"a1", "b1", "b5"}, {"a2", "b2"}, {"a3", "b3"}]
    cluster_from_list_set_mult = ClusterHelper(list_set)
    assert cluster_from_list_set_mult.links("a1") == {"b1", "b5"}

    # init with ints
    clusters_1 = ClusterHelper([{1, 4}, {2, 5}, {3, 6}])

    assert clusters_1.clusters == {0: {1, 4}, 1: {2, 5}, 2: {3, 6}}

    # overlapping sets
    ch_sets = ClusterHelper(
        [
            {"1", "b3", "a1"},
            {"1", "b1"},
            {"b3", "a1", "b1"},
            {"a1", "b1"},
            {"c1", "e1"},
            {"c1", "d1"},
            {"e1", "d1"},
            {"a2", "2"},
        ]
    )
    expected_clusters = {
        frozenset({"a1", "1", "b1", "b3"}),
        frozenset({"a2", "2"}),
        frozenset({"c1", "d1", "e1"}),
    }
    assert {frozenset(c) for c in ch_sets.clusters.values()} == expected_clusters

    # assert no multiple cluster memberships with cluster init
    with pytest.raises(ValueError, match="multiple membership"):
        ClusterHelper({0: {"1", "2"}, 1: {"1", "3"}})


def test_cluster_links():
    clusters = ClusterHelper([{"a1", "1"}, {"a2", "2"}, {"a3", "3"}])
    assert clusters.links("a1") == "1"
    assert clusters.links("1") == "a1"
    assert clusters.links("a1", always_return_set=True) == {"1"}
    with pytest.raises(KeyError):
        clusters.links("wrong")

    clusters_1 = ClusterHelper([{1, 4}, {2, 5}, {3, 6}])
    assert clusters_1.links(1) == 4  # noqa: PLR2004
    assert clusters_1.links(4) == 1
    assert clusters_1.links(1, always_return_set=True) == {4}
    with pytest.raises(KeyError):
        clusters_1.links("wrong")


def test_cluster_members():
    clusters = ClusterHelper([{"a1", "1"}, {"a2", "2"}, {"a3", "3"}])
    assert clusters.members(clusters.elements["a1"]) == {"a1", "1"}

    clusters_1 = ClusterHelper([{1, 4}, {2, 5}, {3, 6}])
    assert clusters_1.members(clusters_1.elements[1]) == {1, 4}


def test_cluster_element_add():
    clusters_1 = ClusterHelper([{"a2", "2"}, {"a3", "3"}])
    clusters_1.add({"a1", "1", "d"})

    assert clusters_1.links("a1") == {"1", "d"}


def test_add_to_cluster():
    clusters_1 = ClusterHelper([{1, 4}, {2, 5}, {3, 6}])
    clusters_1.add_to_cluster(clusters_1.elements[1], "d")
    assert clusters_1.links(1) == {4, "d"}
    clusters_2 = ClusterHelper([{2, 5}, {3, 6}])
    clusters_2.add({1, 4, "d"})

    assert clusters_1.links(1) == clusters_2.links(1)

    # no merging
    with pytest.raises(ValueError, match="already belongs"):
        clusters_1.add_to_cluster(clusters_1.elements[2], 1)


def test_merge():
    cluster = ClusterHelper({0: {1, 2}, 1: {3, 4}})
    with pytest.raises(ValueError, match="existing"):
        cluster.merge(2, 3)
    with pytest.raises(ValueError, match="existing"):
        cluster.merge(1, 3)
    with pytest.raises(ValueError, match="existing"):
        cluster.merge(3, 1)

    cluster.merge(0, 1)
    assert cluster == ClusterHelper({0: {1, 2, 3, 4}})

    cluster = ClusterHelper({0: {1, 2}, 1: {3, 4}})
    cluster.merge(0, 1, new_id=2)
    assert cluster == ClusterHelper({2: {1, 2, 3, 4}})


def test_add():
    new_set = {1, 2}
    cluster = ClusterHelper()
    cluster.add(new_set)
    assert cluster[0] == new_set

    cid = 1
    cluster = ClusterHelper()
    cluster.add(new_set, cid)
    assert cluster[cid] == new_set
    with pytest.raises(TypeError, match="Expected set"):
        cluster.add([1, 2, 3], cid)
    with pytest.raises(ValueError, match="contains already"):
        cluster.add({1, 3})
    with pytest.raises(ValueError, match="id already"):
        cluster.add({3, 4}, cid)


def test_add_link():
    cluster = ClusterHelper({0: {1, 2}})

    # entirely new
    new_id = cluster.add_link(3, 4)
    assert cluster.elements[3] == cluster.elements[4]
    assert cluster[new_id] == {3, 4}

    # add to existing
    new_id = cluster.add_link(3, 5)
    assert cluster.elements[3] == cluster.elements[5]
    assert cluster[new_id] == {3, 4, 5}

    # merge
    new_id = cluster.add_link(1, 3)
    assert cluster == ClusterHelper({0: {1, 2, 3, 4, 5}})
    assert cluster[new_id] == {1, 2, 3, 4, 5}


def test_get():
    clusters = ClusterHelper({0: {"a1", "1"}, 1: {"a2", "2"}, 2: {"a3", "3"}})
    assert clusters.get(0) == {"a1", "1"}
    assert clusters.get(0, value={}) == {"a1", "1"}
    assert clusters.get("a1") is None
    assert clusters.get("a1", value=-1) == -1

    assert clusters.get(3) is None
    assert clusters.get(3, value={}) == {}


def test_cluster_element_remove():
    clusters_1 = ClusterHelper([{"a1", "1"}, {"a2", "2"}, {"a3", "3"}])
    clusters_1.remove("a1")

    with pytest.raises(KeyError):
        clusters_1.links("a1")

    with pytest.raises(KeyError):
        clusters_1.links("1")

    clusters_2 = ClusterHelper([{"a1", "1", "5"}, {"a2", "2"}, {"a3", "3"}])
    clusters_2.remove("a1")

    with pytest.raises(KeyError):
        clusters_2.links("a1")

    assert clusters_2.links("1") == "5"


def test_cluster_removal():
    ch = ClusterHelper([{"a1", "b1", "b5"}, {"a2", "b2"}, {"a3", "b3"}])
    ch.remove_cluster(ch.elements["a1"])
    assert "a1" not in ch
    assert "b1" not in ch
    assert "b5" not in ch


def test_sample():
    clusters = {0: {"a1", "1"}, 1: {"a2", "2"}, 2: {"a3", "3"}}
    ch = ClusterHelper(clusters)
    samp = ch.sample(1)
    c_id = next(iter(samp.clusters.keys()))
    assert len(samp) == 1
    assert c_id in clusters
    assert samp[c_id] == clusters[c_id]


def test_number_of_links():
    clusters = {0: {"a1", "1"}, 1: {"a2", "2"}, 2: {"a3", "3"}}
    ch = ClusterHelper(clusters)
    assert ch.number_of_links == 3  # noqa: PLR2004
    ch.add({"a4", "4"})
    assert ch.number_of_links == 4  # noqa: PLR2004
    ch.add_to_cluster(0, "a5")
    ch.add_to_cluster(0, "a6")
    assert ch.number_of_links == 9  # noqa: PLR2004


def assert_equal_pairs(actual, desired):
    actual = list(actual)
    assert len(actual) == len(desired)
    actual_set = {frozenset(p) for p in actual}
    desired_set = {frozenset(p) for p in desired}
    assert actual_set == desired_set


def test_get_all_pairs():
    clusters = {0: {"a1", "1"}, 1: {"a2", "2"}, 2: {"a3", "3"}}
    ch = ClusterHelper(clusters)
    all_pairs = ch.all_pairs()
    assert_equal_pairs(all_pairs, [("a1", "1"), ("a2", "2"), ("a3", "3")])

    all_pairs = ch.all_pairs(0)
    assert_equal_pairs(all_pairs, [("a1", "1")])

    clusters = {0: {"a1", "1", "b1", "b3"}, 1: {"a2", "2"}, 2: {"a3", "3"}}
    ch = ClusterHelper(clusters)
    all_pairs = ch.all_pairs()
    assert_equal_pairs(
        all_pairs,
        [
            ("a1", "1"),
            ("a1", "b1"),
            ("a1", "b3"),
            ("1", "b1"),
            ("1", "b3"),
            ("b1", "b3"),
            ("a2", "2"),
            ("a3", "3"),
        ],
    )

    all_pairs = ch.all_pairs(0)
    assert_equal_pairs(
        all_pairs,
        [
            ("a1", "1"),
            ("a1", "b1"),
            ("a1", "b3"),
            ("1", "b1"),
            ("1", "b3"),
            ("b1", "b3"),
        ],
    )


def test_contains():
    ch = ClusterHelper({0: {"a1", "1", "b1", "b3"}, 1: {2, 3}, 2: {"a3", "3"}})
    assert "1" in ch
    assert "5" not in ch
    assert 5 not in ch  # noqa: PLR2004
    assert ("a1", "1") in ch
    assert {"a1", "1", "b1", "b3"} in ch
    assert 2 in ch  # noqa: PLR2004
    assert (2, 3) in ch
    assert {2, 3} in ch


def test_clone():
    ch = ClusterHelper({0: {"a1", "1", "b1", "b3"}, 1: {2, 3}, 2: {"a3", "3"}})
    cloned = ch.clone()
    assert ch == cloned
    cloned.remove(2)
    assert ch != cloned


@pytest.mark.parametrize(("write_cid", "read_cid"), [(False, False), (True, True)])
def test_from_to_file(write_cid, read_cid, tmp_path):
    file_path = tmp_path / "cluster_file"
    ch = ClusterHelper({0: {"a", "b", "c"}, 1: {"d", "e"}, 2: {"f", "g", "h", "i"}})
    ch.to_file(file_path, write_cluster_id=write_cid)
    file_ch = ClusterHelper.from_file(file_path, has_cluster_id=read_cid)
    assert file_ch == ch


def test_prefixed_cluster(prefixed_cluster):
    prefixes, clusters = prefixed_cluster
    with pytest.raises(ValueError, match="known prefix"):
        PrefixedClusterHelper(ds_prefixes=prefixes, data=[{"l:a", "b"}])
    ch = PrefixedClusterHelper(ds_prefixes=prefixes, data=clusters)
    assert len(ch.known_prefixes) == len(ch.ds_names)


def test_prefixed_cluster_add(prefixed_cluster):
    prefixes, clusters = prefixed_cluster
    ch = PrefixedClusterHelper(ds_prefixes=prefixes, data=clusters)
    with pytest.raises(ValueError, match="known prefix"):
        ch.add({"l:abc", "lorem"})
    new_pair = {"l:abc", "r:orem"}
    ch.add(new_pair)
    assert tuple(new_pair) in ch


def test_prefixed_cluster_add_link(prefixed_cluster):
    prefixes, clusters = prefixed_cluster
    ch = PrefixedClusterHelper(ds_prefixes=prefixes, data=clusters)
    with pytest.raises(ValueError, match="known prefix"):
        ch.add_link("l:abc", "lorem")
    new_pair = ("l:abc", "r:orem")
    ch.add_link(e1=new_pair[0], e2=new_pair[1])
    assert new_pair in ch


def test_prefixed_cluster_add_to_cluster(prefixed_cluster):
    prefixes, clusters = prefixed_cluster
    ch = PrefixedClusterHelper(ds_prefixes=prefixes, data=clusters)
    c_id = 0
    with pytest.raises(ValueError, match="known prefix"):
        ch.add_to_cluster(c_id, "lorem")
    correct_entity = "r:orem"
    ch.add_to_cluster(c_id=c_id, new_entity=correct_entity)
    assert ch.elements[correct_entity] == c_id


def test_pairs_in_ds_tuple_binary(prefixed_cluster, expected_prefixed_pairs):
    prefixes, clusters = prefixed_cluster
    ch = PrefixedClusterHelper(ds_prefixes=prefixes, data=clusters)
    assert expected_prefixed_pairs == set(
        ch.pairs_in_ds_tuple(ds_tuple=_LEFT_RIGHT_NAMES)
    )


def test_pairs_in_ds_tuple_multi(
    multi_source_prefixed_cluster, expected_prefixed_pairs
):
    prefixes, clusters = multi_source_prefixed_cluster
    ch = PrefixedClusterHelper(ds_prefixes=prefixes, data=clusters)
    assert expected_prefixed_pairs == set(
        ch.pairs_in_ds_tuple(ds_tuple=_LEFT_RIGHT_NAMES)
    )


def test_get_ds_entities(multi_source_prefixed_cluster):
    expected = {"m:a", "m:b"}
    prefixes, clusters = multi_source_prefixed_cluster
    ch = PrefixedClusterHelper(ds_prefixes=prefixes, data=clusters)
    assert expected == set(ch.get_ds_entities("middle"))


def test_intra_dataset_pairs(
    multi_source_prefixed_cluster, expected_prefixed_pairs_intra
):
    prefixes, clusters = multi_source_prefixed_cluster
    ch = PrefixedClusterHelper(ds_prefixes=prefixes, data=clusters)
    pair_list = list(ch.intra_dataset_pairs(ds_name="left"))
    assert len(expected_prefixed_pairs_intra) == len(pair_list)
    # tuple order does not matter in intra-dataset links
    frzset_pairs = set(map(frozenset, pair_list))
    assert expected_prefixed_pairs_intra == frzset_pairs


def test_all_pairs_no_intra(
    multi_source_prefixed_cluster, expected_prefixed_pairs_no_intra_full
):
    prefixes, clusters = multi_source_prefixed_cluster
    ch = PrefixedClusterHelper(ds_prefixes=prefixes, data=clusters)
    assert expected_prefixed_pairs_no_intra_full == set(ch.all_pairs_no_intra())
    assert len(expected_prefixed_pairs_no_intra_full) == ch.number_of_no_intra_links


def test_from_to_numpy(multi_source_prefixed_cluster, expected_prefixed_pairs):
    prefixes, _ = multi_source_prefixed_cluster
    ch = PrefixedClusterHelper.from_numpy(
        np.array(list(expected_prefixed_pairs)), ds_prefixes=prefixes
    )
    assert expected_prefixed_pairs == {
        tuple(sorted(pair)) for pair in ch.pairs_in_ds_tuple(_LEFT_RIGHT_NAMES)
    }
    assert (
        ch.clusters
        == PrefixedClusterHelper.from_numpy(
            ch.to_numpy(), ds_prefixes=prefixes
        ).clusters
    )
    with pytest.raises(ValueError, match="binary"):
        ClusterHelper.from_numpy(np.array([["bb", "bba", "aas"]]))


def test_empty_ds_prefixes():
    with pytest.raises(ValueError, match="ds_prefixes"):
        PrefixedClusterHelper()


def _create_zipped_ent_links(
    dir_path: pathlib.Path,
    inner_path: str,
    output_filename: str,
    multi_source_prefixed_cluster,
):
    full_path = dir_path.joinpath(inner_path)
    os.makedirs(full_path.parent)
    prefixes, clusters = multi_source_prefixed_cluster
    PrefixedClusterHelper(ds_prefixes=prefixes, data=clusters).to_file(full_path)
    return shutil.make_archive(str(dir_path.joinpath(output_filename)), "zip", dir_path)


def test_from_zipped_file(
    tmp_path, multi_source_prefixed_cluster, expected_prefixed_pairs
):
    prefixes, _ = multi_source_prefixed_cluster
    zip_name = "ds"
    inner_path = pathlib.PurePosixPath("ds_name", "inner", "ent_links")
    zip_path = _create_zipped_ent_links(
        tmp_path,
        inner_path,
        zip_name,
        multi_source_prefixed_cluster,
    )

    ch = PrefixedClusterHelper.from_zipped_file(
        path=zip_path,
        inner_path=str(inner_path),
        has_cluster_id=False,
        ds_prefixes=prefixes,
    )
    assert expected_prefixed_pairs == set(
        ch.pairs_in_ds_tuple(ds_tuple=_LEFT_RIGHT_NAMES)
    )


def test_transitivity_for_all_inits():
    gold = {0: {"a", "b", "c"}}
    assert ClusterHelper(gold).clusters == gold
    assert ClusterHelper({"a": "b", "b": "c"}).clusters == gold
    assert ClusterHelper([{"a", "b"}, {"b", "c"}]).clusters == gold
    assert ClusterHelper([{"a", "b", "c"}]).clusters == gold

    # self-links should not matter anymore
    assert ClusterHelper({"a": "a", "b": "a", "c": "b"}).clusters == gold


<<<<<<< HEAD
def _create_zipped_messy_comma_links(
    dir_path: pathlib.Path,
    inner_path: str,
    output_filename: str,
):
    full_path = dir_path.joinpath(inner_path)
    os.makedirs(full_path.parent)
    shutil.copy(RESOURCES_PATH.joinpath("messy_commas"), full_path)
    return shutil.make_archive(str(dir_path.joinpath(output_filename)), "zip", dir_path)


def test_escape_commas_zipped(tmp_path):
    zip_name = "ds"
    inner_path = pathlib.PurePosixPath("ds_name", "inner", "ent_links")
    zip_path = _create_zipped_messy_comma_links(
        tmp_path,
        inner_path,
        zip_name,
    )

    ch = ClusterHelper.from_zipped_file(
        path=zip_path,
        inner_path=str(inner_path),
        has_cluster_id=False,
    )
    assert {0: {"bla,_ej", "abc"}, 1: {"a", "b", "c"}} == ch.clusters


@pytest.mark.parametrize(
    ("file_name", "expected"),
    [
        ("basic_links", {0: {"a", "b", "c"}, 1: {"d", "e"}}),
        ("multi_links", {0: {"a", "b", "c", "z", "h"}, 1: {"d", "e"}}),
        ("messy_commas", {0: {"bla,_ej", "abc"}, 1: {"a", "b", "c"}}),
    ],
)
def test_read_from_to_file(file_name, expected, tmp_path):
    ch = ClusterHelper.from_file(RESOURCES_PATH.joinpath(file_name))
    assert ch.clusters == expected
    new_path = tmp_path.joinpath("tmp_links")
    ch.to_file(new_path)
    assert ClusterHelper.from_file(new_path).clusters == expected
=======
def test_number_of_intra_dataset_links(multi_source_prefixed_cluster):
    prefixes, data = multi_source_prefixed_cluster
    assert PrefixedClusterHelper(
        data=data, ds_prefixes=prefixes
    ).number_of_intra_links == (2, 0, 2)
>>>>>>> 7003073c
<|MERGE_RESOLUTION|>--- conflicted
+++ resolved
@@ -503,7 +503,13 @@
     assert ClusterHelper({"a": "a", "b": "a", "c": "b"}).clusters == gold
 
 
-<<<<<<< HEAD
+def test_number_of_intra_dataset_links(multi_source_prefixed_cluster):
+    prefixes, data = multi_source_prefixed_cluster
+    assert PrefixedClusterHelper(
+        data=data, ds_prefixes=prefixes
+    ).number_of_intra_links == (2, 0, 2)
+
+
 def _create_zipped_messy_comma_links(
     dir_path: pathlib.Path,
     inner_path: str,
@@ -545,11 +551,4 @@
     assert ch.clusters == expected
     new_path = tmp_path.joinpath("tmp_links")
     ch.to_file(new_path)
-    assert ClusterHelper.from_file(new_path).clusters == expected
-=======
-def test_number_of_intra_dataset_links(multi_source_prefixed_cluster):
-    prefixes, data = multi_source_prefixed_cluster
-    assert PrefixedClusterHelper(
-        data=data, ds_prefixes=prefixes
-    ).number_of_intra_links == (2, 0, 2)
->>>>>>> 7003073c
+    assert ClusterHelper.from_file(new_path).clusters == expected