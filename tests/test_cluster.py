import os
import pathlib
import shutil
from collections import OrderedDict

import numpy as np
import pytest
from eche import ClusterHelper, PrefixedClusterHelper


@pytest.fixture()
def prefixed_cluster():
    prefixes = OrderedDict({"left": "l:", "right": "r:"})
    clusters = {
        0: {"l:a", "r:b", "r:c"},
        1: {"l:d", "l:e"},
        2: {"l:f", "l:g", "r:h", "r:i"},
    }
    return prefixes, clusters


@pytest.fixture()
def multi_source_prefixed_cluster():
    prefixes = OrderedDict({"left": "l:", "right": "r:", "middle": "m:"})
    clusters = {
        0: {"l:a", "r:b", "r:c", "m:a"},
        1: {"l:d", "l:e", "m:b"},
        2: {"l:f", "l:g", "r:h", "r:i"},
    }
    return prefixes, clusters


@pytest.fixture()
def expected_prefixed_pairs():
    return {
        ("l:a", "r:c"),
        ("l:a", "r:b"),
        ("l:g", "r:h"),
        ("l:g", "r:i"),
        ("l:f", "r:h"),
        ("l:f", "r:i"),
    }


@pytest.fixture()
def expected_prefixed_pairs_intra():
    return {
        frozenset({"l:d", "l:e"}),
        frozenset({"l:f", "l:g"}),
    }


def test_clusters_init():
    clusters_1 = ClusterHelper([{"a1", "1"}, {"a2", "2"}, {"a3", "3"}])

    assert clusters_1.clusters == {0: {"a1", "1"}, 1: {"a2", "2"}, 2: {"a3", "3"}}
    clusters_2 = ClusterHelper({"a1": "1", "a2": "2", "a3": "3"})
    clusters_3 = ClusterHelper({0: {"a1", "1"}, 1: {"a2", "2"}, 2: {"a3", "3"}})
    assert clusters_1 == clusters_2
    assert clusters_1 == clusters_3

    assert clusters_1.clusters == {0: {"a1", "1"}, 1: {"a2", "2"}, 2: {"a3", "3"}}

    # multiple
    list_set = [{"a1", "b1", "b5"}, {"a2", "b2"}, {"a3", "b3"}]
    cluster_from_list_set_mult = ClusterHelper(list_set)
    assert cluster_from_list_set_mult.links("a1") == {"b1", "b5"}

    # init with ints
    clusters_1 = ClusterHelper([{1, 4}, {2, 5}, {3, 6}])

    assert clusters_1.clusters == {0: {1, 4}, 1: {2, 5}, 2: {3, 6}}

    # overlapping sets
    ch_sets = ClusterHelper(
        [
            {"1", "b3", "a1"},
            {"1", "b1"},
            {"b3", "a1", "b1"},
            {"a1", "b1"},
            {"c1", "e1"},
            {"c1", "d1"},
            {"e1", "d1"},
            {"a2", "2"},
        ]
    )
    expected_clusters = {
        frozenset({"a1", "1", "b1", "b3"}),
        frozenset({"a2", "2"}),
        frozenset({"c1", "d1", "e1"}),
    }
    assert {frozenset(c) for c in ch_sets.clusters.values()} == expected_clusters

    # assert no selflinks
    with pytest.raises(ValueError, match="selflinks"):
        ClusterHelper({"1": "1"})

    # assert no multiple cluster memberships with cluster init
    with pytest.raises(ValueError, match="multiple membership"):
        ClusterHelper({0: {"1", "2"}, 1: {"1", "3"}})


def test_cluster_links():
    clusters = ClusterHelper([{"a1", "1"}, {"a2", "2"}, {"a3", "3"}])
    assert clusters.links("a1") == "1"
    assert clusters.links("1") == "a1"
    assert clusters.links("a1", always_return_set=True) == {"1"}
    with pytest.raises(KeyError):
        clusters.links("wrong")

    clusters_1 = ClusterHelper([{1, 4}, {2, 5}, {3, 6}])
    assert clusters_1.links(1) == 4  # noqa: PLR2004
    assert clusters_1.links(4) == 1
    assert clusters_1.links(1, always_return_set=True) == {4}
    with pytest.raises(KeyError):
        clusters_1.links("wrong")


def test_cluster_members():
    clusters = ClusterHelper([{"a1", "1"}, {"a2", "2"}, {"a3", "3"}])
    assert clusters.members(clusters.elements["a1"]) == {"a1", "1"}

    clusters_1 = ClusterHelper([{1, 4}, {2, 5}, {3, 6}])
    assert clusters_1.members(clusters_1.elements[1]) == {1, 4}


def test_cluster_element_add():
    clusters_1 = ClusterHelper([{"a2", "2"}, {"a3", "3"}])
    clusters_1.add({"a1", "1", "d"})

    assert clusters_1.links("a1") == {"1", "d"}


def test_add_to_cluster():
    clusters_1 = ClusterHelper([{1, 4}, {2, 5}, {3, 6}])
    clusters_1.add_to_cluster(clusters_1.elements[1], "d")
    assert clusters_1.links(1) == {4, "d"}
    clusters_2 = ClusterHelper([{2, 5}, {3, 6}])
    clusters_2.add({1, 4, "d"})

    assert clusters_1.links(1) == clusters_2.links(1)

    # no merging
    with pytest.raises(ValueError, match="already belongs"):
        clusters_1.add_to_cluster(clusters_1.elements[2], 1)


def test_merge():
    cluster = ClusterHelper({0: {1, 2}, 1: {3, 4}})
    with pytest.raises(ValueError, match="existing"):
        cluster.merge(2, 3)
    with pytest.raises(ValueError, match="existing"):
        cluster.merge(1, 3)
    with pytest.raises(ValueError, match="existing"):
        cluster.merge(3, 1)

    cluster.merge(0, 1)
    assert cluster == ClusterHelper({0: {1, 2, 3, 4}})

    cluster = ClusterHelper({0: {1, 2}, 1: {3, 4}})
    cluster.merge(0, 1, new_id=2)
    assert cluster == ClusterHelper({2: {1, 2, 3, 4}})


def test_add():
    new_set = {1, 2}
    cluster = ClusterHelper()
    cluster.add(new_set)
    assert cluster[0] == new_set

    cid = 1
    cluster = ClusterHelper()
    cluster.add(new_set, cid)
    assert cluster[cid] == new_set
    with pytest.raises(TypeError, match="Expected set"):
        cluster.add([1, 2, 3], cid)
    with pytest.raises(ValueError, match="contains already"):
        cluster.add({1, 3})
    with pytest.raises(ValueError, match="id already"):
        cluster.add({3, 4}, cid)


def test_add_link():
    cluster = ClusterHelper({0: {1, 2}})

    # entirely new
    new_id = cluster.add_link(3, 4)
    assert cluster.elements[3] == cluster.elements[4]
    assert cluster[new_id] == {3, 4}

    # add to existing
    new_id = cluster.add_link(3, 5)
    assert cluster.elements[3] == cluster.elements[5]
    assert cluster[new_id] == {3, 4, 5}

    # merge
    new_id = cluster.add_link(1, 3)
    assert cluster == ClusterHelper({0: {1, 2, 3, 4, 5}})
    assert cluster[new_id] == {1, 2, 3, 4, 5}


def test_get():
    clusters = ClusterHelper({0: {"a1", "1"}, 1: {"a2", "2"}, 2: {"a3", "3"}})
    assert clusters.get(0) == {"a1", "1"}
    assert clusters.get(0, value={}) == {"a1", "1"}
    assert clusters.get("a1") is None
    assert clusters.get("a1", value=-1) == -1

    assert clusters.get(3) is None
    assert clusters.get(3, value={}) == {}


def test_cluster_element_remove():
    clusters_1 = ClusterHelper([{"a1", "1"}, {"a2", "2"}, {"a3", "3"}])
    clusters_1.remove("a1")

    with pytest.raises(KeyError):
        clusters_1.links("a1")

    with pytest.raises(KeyError):
        clusters_1.links("1")

    clusters_2 = ClusterHelper([{"a1", "1", "5"}, {"a2", "2"}, {"a3", "3"}])
    clusters_2.remove("a1")

    with pytest.raises(KeyError):
        clusters_2.links("a1")

    assert clusters_2.links("1") == "5"


def test_cluster_removal():
    ch = ClusterHelper([{"a1", "b1", "b5"}, {"a2", "b2"}, {"a3", "b3"}])
    ch.remove_cluster(ch.elements["a1"])
    assert "a1" not in ch
    assert "b1" not in ch
    assert "b5" not in ch


def test_sample():
    clusters = {0: {"a1", "1"}, 1: {"a2", "2"}, 2: {"a3", "3"}}
    ch = ClusterHelper(clusters)
    samp = ch.sample(1)
    c_id = next(iter(samp.clusters.keys()))
    assert len(samp) == 1
    assert c_id in clusters
    assert samp[c_id] == clusters[c_id]


def test_number_of_links():
    clusters = {0: {"a1", "1"}, 1: {"a2", "2"}, 2: {"a3", "3"}}
    ch = ClusterHelper(clusters)
    assert ch.number_of_links == 3  # noqa: PLR2004
    ch.add({"a4", "4"})
    assert ch.number_of_links == 4  # noqa: PLR2004
    ch.add_to_cluster(0, "a5")
    ch.add_to_cluster(0, "a6")
    assert ch.number_of_links == 9  # noqa: PLR2004


def assert_equal_pairs(actual, desired):
    actual = list(actual)
    assert len(actual) == len(desired)
    actual_set = {frozenset(p) for p in actual}
    desired_set = {frozenset(p) for p in desired}
    assert actual_set == desired_set


def test_get_all_pairs():
    clusters = {0: {"a1", "1"}, 1: {"a2", "2"}, 2: {"a3", "3"}}
    ch = ClusterHelper(clusters)
    all_pairs = ch.all_pairs()
    assert_equal_pairs(all_pairs, [("a1", "1"), ("a2", "2"), ("a3", "3")])

    all_pairs = ch.all_pairs(0)
    assert_equal_pairs(all_pairs, [("a1", "1")])

    clusters = {0: {"a1", "1", "b1", "b3"}, 1: {"a2", "2"}, 2: {"a3", "3"}}
    ch = ClusterHelper(clusters)
    all_pairs = ch.all_pairs()
    assert_equal_pairs(
        all_pairs,
        [
            ("a1", "1"),
            ("a1", "b1"),
            ("a1", "b3"),
            ("1", "b1"),
            ("1", "b3"),
            ("b1", "b3"),
            ("a2", "2"),
            ("a3", "3"),
        ],
    )

    all_pairs = ch.all_pairs(0)
    assert_equal_pairs(
        all_pairs,
        [
            ("a1", "1"),
            ("a1", "b1"),
            ("a1", "b3"),
            ("1", "b1"),
            ("1", "b3"),
            ("b1", "b3"),
        ],
    )


def test_contains():
    ch = ClusterHelper({0: {"a1", "1", "b1", "b3"}, 1: {2, 3}, 2: {"a3", "3"}})
    assert "1" in ch
    assert "5" not in ch
    assert 5 not in ch  # noqa: PLR2004
    assert ("a1", "1") in ch
    assert {"a1", "1", "b1", "b3"} in ch
    assert 2 in ch  # noqa: PLR2004
    assert (2, 3) in ch
    assert {2, 3} in ch


def test_clone():
    ch = ClusterHelper({0: {"a1", "1", "b1", "b3"}, 1: {2, 3}, 2: {"a3", "3"}})
    cloned = ch.clone()
    assert ch == cloned
    cloned.remove(2)
    assert ch != cloned


@pytest.mark.parametrize(("write_cid", "read_cid"), [(False, False), (True, True)])
def test_from_to_file(write_cid, read_cid, tmp_path):
    file_path = tmp_path / "cluster_file"
    ch = ClusterHelper({0: {"a", "b", "c"}, 1: {"d", "e"}, 2: {"f", "g", "h", "i"}})
    ch.to_file(file_path, write_cluster_id=write_cid)
    file_ch = ClusterHelper.from_file(file_path, has_cluster_id=read_cid)
    assert file_ch == ch


def test_prefixed_cluster(prefixed_cluster):
    prefixes, clusters = prefixed_cluster
    with pytest.raises(ValueError, match="known prefix"):
        PrefixedClusterHelper(ds_prefixes=prefixes, data=[{"l:a", "b"}])
    ch = PrefixedClusterHelper(ds_prefixes=prefixes, data=clusters)
    assert len(ch.known_prefixes) == len(ch.ds_names)


def test_prefixed_cluster_add(prefixed_cluster):
    prefixes, clusters = prefixed_cluster
    ch = PrefixedClusterHelper(ds_prefixes=prefixes, data=clusters)
    with pytest.raises(ValueError, match="known prefix"):
        ch.add({"l:abc", "lorem"})
    new_pair = {"l:abc", "r:orem"}
    ch.add(new_pair)
    assert tuple(new_pair) in ch


def test_prefixed_cluster_add_link(prefixed_cluster):
    prefixes, clusters = prefixed_cluster
    ch = PrefixedClusterHelper(ds_prefixes=prefixes, data=clusters)
    with pytest.raises(ValueError, match="known prefix"):
        ch.add_link("l:abc", "lorem")
    new_pair = ("l:abc", "r:orem")
    ch.add_link(e1=new_pair[0], e2=new_pair[1])
    assert new_pair in ch


def test_prefixed_cluster_add_to_cluster(prefixed_cluster):
    prefixes, clusters = prefixed_cluster
    ch = PrefixedClusterHelper(ds_prefixes=prefixes, data=clusters)
    c_id = 0
    with pytest.raises(ValueError, match="known prefix"):
        ch.add_to_cluster(c_id, "lorem")
    correct_entity = "r:orem"
    ch.add_to_cluster(c_id=c_id, new_entity=correct_entity)
    assert ch.elements[correct_entity] == c_id


def test_pairs_in_ds_tuple_binary(prefixed_cluster, expected_prefixed_pairs):
    prefixes, clusters = prefixed_cluster
    ds_names = tuple(prefixes.keys())
    ch = PrefixedClusterHelper(ds_prefixes=prefixes, data=clusters)
    assert expected_prefixed_pairs == set(ch.pairs_in_ds_tuple(ds_tuple=ds_names))


def test_pairs_in_ds_tuple_multi(
    multi_source_prefixed_cluster, expected_prefixed_pairs
):
    prefixes, clusters = multi_source_prefixed_cluster
    ds_names = tuple(prefixes.keys())
    ch = PrefixedClusterHelper(ds_prefixes=prefixes, data=clusters)
    assert expected_prefixed_pairs == set(ch.pairs_in_ds_tuple(ds_tuple=ds_names))


def test_get_ds_entities(multi_source_prefixed_cluster):
    expected = {"m:a", "m:b"}
    prefixes, clusters = multi_source_prefixed_cluster
    ch = PrefixedClusterHelper(ds_prefixes=prefixes, data=clusters)
    assert expected == set(ch.get_ds_entities("middle"))


def test_intra_dataset_pairs(
    multi_source_prefixed_cluster, expected_prefixed_pairs_intra
):
    prefixes, clusters = multi_source_prefixed_cluster
    ch = PrefixedClusterHelper(ds_prefixes=prefixes, data=clusters)
    pair_list = list(ch.intra_dataset_pairs(ds_name="left"))
    assert len(expected_prefixed_pairs_intra) == len(pair_list)
    # tuple order does not matter in intra-dataset links
    frzset_pairs = set(map(frozenset, pair_list))
    assert expected_prefixed_pairs_intra == frzset_pairs


def test_from_to_numpy(multi_source_prefixed_cluster, expected_prefixed_pairs):
    prefixes, _ = multi_source_prefixed_cluster
    ds_names = tuple(prefixes.keys())
    ch = PrefixedClusterHelper.from_numpy(
        np.array(list(expected_prefixed_pairs)), ds_prefixes=prefixes
    )
    assert expected_prefixed_pairs == {
        tuple(sorted(pair)) for pair in ch.pairs_in_ds_tuple(ds_names)
    }
    assert (
        ch.clusters
        == PrefixedClusterHelper.from_numpy(
            ch.to_numpy(), ds_prefixes=prefixes
        ).clusters
    )
    with pytest.raises(ValueError, match="binary"):
        ClusterHelper.from_numpy(np.array([["bb", "bba", "aas"]]))


<<<<<<< HEAD
def _create_zipped_ent_links(
    dir_path: pathlib.Path,
    inner_path: str,
    output_filename: str,
    multi_source_prefixed_cluster,
):
    full_path = dir_path.joinpath(inner_path)
    os.makedirs(full_path.parent)
    prefixes, clusters = multi_source_prefixed_cluster
    PrefixedClusterHelper(ds_prefixes=prefixes, data=clusters).to_file(full_path)
    shutil.make_archive(output_filename, "zip", dir_path)


def test_from_zipped_file(tmp_path, multi_source_prefixed_cluster, expected_prefixed_pairs):
    prefixes, _ = multi_source_prefixed_cluster
    zip_name = "ds"
    inner_path = os.path.join("ds_name", "inner", "ent_links")
    _create_zipped_ent_links(
        tmp_path,
        ,
        zip_name,
        multi_source_prefixed_cluster,
    )
    ch = PrefixedClusterHelper.from_zipped_file(tmp_path.joinpath(f"{zip_name}.zip"), inner_path=pathlib.PurePosixPath(inner_path), has_cluster_id=False
=======
def test_empty_ds_prefixes():
    with pytest.raises(ValueError, match="ds_prefixes"):
        PrefixedClusterHelper()
>>>>>>> 963a8892
<|MERGE_RESOLUTION|>--- conflicted
+++ resolved
@@ -428,7 +428,11 @@
         ClusterHelper.from_numpy(np.array([["bb", "bba", "aas"]]))
 
 
-<<<<<<< HEAD
+def test_empty_ds_prefixes():
+    with pytest.raises(ValueError, match="ds_prefixes"):
+        PrefixedClusterHelper()
+
+
 def _create_zipped_ent_links(
     dir_path: pathlib.Path,
     inner_path: str,
@@ -442,19 +446,23 @@
     shutil.make_archive(output_filename, "zip", dir_path)
 
 
-def test_from_zipped_file(tmp_path, multi_source_prefixed_cluster, expected_prefixed_pairs):
+def test_from_zipped_file(
+    tmp_path, multi_source_prefixed_cluster, expected_prefixed_pairs
+):
     prefixes, _ = multi_source_prefixed_cluster
     zip_name = "ds"
     inner_path = os.path.join("ds_name", "inner", "ent_links")
     _create_zipped_ent_links(
         tmp_path,
-        ,
+        inner_path,
         zip_name,
         multi_source_prefixed_cluster,
     )
-    ch = PrefixedClusterHelper.from_zipped_file(tmp_path.joinpath(f"{zip_name}.zip"), inner_path=pathlib.PurePosixPath(inner_path), has_cluster_id=False
-=======
-def test_empty_ds_prefixes():
-    with pytest.raises(ValueError, match="ds_prefixes"):
-        PrefixedClusterHelper()
->>>>>>> 963a8892
+    ch = PrefixedClusterHelper.from_zipped_file(
+        tmp_path.joinpath(f"{zip_name}.zip"),
+        inner_path=pathlib.PurePosixPath(inner_path),
+        has_cluster_id=False,
+        ds_prefixes=prefixes,
+    )
+    ds_names = tuple(prefixes.keys())
+    assert expected_prefixed_pairs == set(ch.pairs_in_ds_tuple(ds_tuple=ds_names))