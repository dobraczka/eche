--- conflicted
+++ resolved
@@ -590,7 +590,6 @@
         has_cluster_id: bool = False,
         sep: str = ",",
         encoding: str = "utf8",
-        **kwargs,
     ) -> "ClusterHelper":
         """Read an inner link file from a zip archive.
 
@@ -600,8 +599,6 @@
             has_cluster_id: if True, the first entry in each line is used as cluster id
             sep: seperator
             encoding: used to decode the data
-            args: ignored
-            kwargs: ignored
 
         Returns:
             ClusterHelper
@@ -812,7 +809,6 @@
         return cls(data=ch.clusters, ds_prefixes=ds_prefixes)
 
     @classmethod
-<<<<<<< HEAD
     def from_zipped_file(
         cls,
         path: Union[str, os.PathLike],
@@ -820,8 +816,7 @@
         has_cluster_id: bool = False,
         sep: str = ",",
         encoding: str = "utf8",
-        ds_prefixes: OrderedDict[str, str],
-        **kwargs,
+        ds_prefixes: OrderedDict[str, str] = _EMPTY_DEFAULT_DS_PREF,
     ) -> "ClusterHelper":
         """Read an inner link file from a zip archive.
 
@@ -832,42 +827,19 @@
             has_cluster_id: if True, the first entry in each line is used as cluster id
             sep: seperator
             encoding: used to decode the data
-            args: ignored
-            kwargs: ignored
-=======
-    def from_file(
-        cls,
-        path: Union[str, os.PathLike],
-        has_cluster_id: bool = False,
-        ds_prefixes: OrderedDict[str, str] = _EMPTY_DEFAULT_DS_PREF,
-    ) -> "ClusterHelper":
-        """Create ClusterHelper from file.
-
-        Expects entities seperated by comma, with each line representing a cluster.
-
-        Args:
-            path: path to file containing entity clusters
-            has_cluster_id: if True, the first entry in each line is used as cluster id
             ds_prefixes: Dataset prefixes
->>>>>>> 963a8892
-
-        Returns:
-            ClusterHelper
-        """
-<<<<<<< HEAD
-
-
-if __name__ == "__main__":
-    ch = ClusterHelper.from_zipped_file(
-        path="/home/dobraczka/.data/sylloge/open_ea/OpenEA_dataset_v2.0.zip",
-        inner_path="OpenEA_dataset_v2.0/D_W_15K_V1/721_5fold/1/train_links",
-        sep="\t",
-    )
-    print(ch)
-=======
-        if len(ds_prefixes) == 0:
+
+        Returns:
+            "PrefixedClusterHelper":
+        """
+        if ds_prefixes is None:
             raise ValueError("Need ds_prefixes!")
         # don't use super, else it will use this cls
-        ch = ClusterHelper.from_file(path=path, has_cluster_id=has_cluster_id)
-        return cls(data=ch.clusters, ds_prefixes=ds_prefixes)
->>>>>>> 963a8892
+        ch = ClusterHelper.from_zipped_file(
+            path=path,
+            inner_path=inner_path,
+            has_cluster_id=has_cluster_id,
+            sep=sep,
+            encoding=encoding,
+        )
+        return cls(data=ch.clusters, ds_prefixes=ds_prefixes)